--- conflicted
+++ resolved
@@ -32,14 +32,11 @@
   "srv/AddObject.srv"
   "msg/ObjectSpotted.msg"
   "msg/StateObject.msg"
-<<<<<<< HEAD
   "srv/PickUpObject.srv"
   "srv/GiveObject.srv"
-=======
   "msg/Room.msg"
   "srv/GetRooms.srv"
   "srv/RoomByCoordinates.srv"
->>>>>>> d8682457
   DEPENDENCIES builtin_interfaces
 )
 
